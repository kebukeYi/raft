--- conflicted
+++ resolved
@@ -323,11 +323,7 @@
 			r.mainThreadSaturation.working()
 			r.logger.Debug("got a prevote!!", "from", vote.voterID, "term", vote.Term, "tally", grantedVotes)
 			// Check if the term is greater than ours, bail
-<<<<<<< HEAD
 			if vote.Term > term && !vote.PreVote {
-=======
-			if vote.Term > r.getCurrentTerm() && !vote.PreVote {
->>>>>>> 63a9333c
 				r.logger.Debug("newer term discovered, fallback to follower", "term", vote.Term)
 				r.setState(Follower)
 				r.setCurrentTerm(vote.Term)
@@ -339,7 +335,6 @@
 				r.setCurrentTerm(vote.Term)
 				return
 			}
-<<<<<<< HEAD
 
 			// Check if the vote is granted
 			if vote.Granted {
@@ -362,30 +357,6 @@
 				r.setState(Leader)
 				r.setLeader(r.localAddr, r.localID)
 
-=======
-
-			// Check if the vote is granted
-			if vote.Granted {
-				if !vote.PreVote {
-					grantedVotes++
-					r.logger.Debug("vote granted", "from", vote.voterID, "term", vote.Term, "tally", grantedVotes)
-				} else {
-					preVoteGrantedVotes++
-					r.logger.Debug("prevote granted", "from", vote.voterID, "term", vote.Term, "tally", preVoteGrantedVotes)
-				}
-			}
-
-			// Check if we've become the leader
-			// If we won the election because the majority of nodes don't support pre-vote (or pre-vote is deactivated)
-			// set our state to leader and our term to the pre-vote term.
-			// we only need votesNeeded-1 as our vote was cast as a prevote and if we have  votesNeeded-1
-			// we can flip our vote to an actual vote.
-			if grantedVotes >= votesNeeded-1 {
-				r.logger.Info("election won", "term", vote.Term, "tally", grantedVotes)
-				r.setState(Leader)
-				r.setLeader(r.localAddr, r.localID)
-
->>>>>>> 63a9333c
 				r.setCurrentTerm(term)
 				return
 			}
@@ -1939,11 +1910,8 @@
 		Candidate:          r.trans.EncodePeer(r.localID, r.localAddr),
 		LastLogIndex:       lastIdx,
 		LastLogTerm:        lastTerm,
-<<<<<<< HEAD
-		LeadershipTransfer: r.candidateFromLeadershipTransfer,
-=======
 		LeadershipTransfer: r.candidateFromLeadershipTransfer.Load(),
->>>>>>> 63a9333c
+		PreVote:            preVote,
 		PreVote:            preVote,
 	}
 
