package raft

import (
	"bytes"
	"fmt"
	"github.com/hashicorp/go-hclog"
	"github.com/stretchr/testify/require"
	"net"
	"reflect"
	"strings"
	"sync"
	"sync/atomic"
	"testing"
	"time"
)

type testAddrProvider struct {
	addr string
}

func (t *testAddrProvider) ServerAddr(id ServerID) (ServerAddress, error) {
	return ServerAddress(t.addr), nil
}

func TestNetworkTransport_CloseStreams(t *testing.T) {
	// Transport 1 is consumer
	trans1, err := NewTCPTransportWithLogger("127.0.0.1:0", nil, 2, time.Second, newTestLogger(t))
	if err != nil {
		t.Fatalf("err: %v", err)
	}
	defer trans1.Close()
	rpcCh := trans1.Consumer()

	// Make the RPC request
	args := AppendEntriesRequest{
		Term:         10,
		Leader:       []byte("cartman"),
		PrevLogEntry: 100,
		PrevLogTerm:  4,
		Entries: []*Log{
			{
				Index: 101,
				Term:  4,
				Type:  LogNoop,
			},
		},
		LeaderCommitIndex: 90,
	}
	resp := AppendEntriesResponse{
		Term:    4,
		LastLog: 90,
		Success: true,
	}

	// Listen for a request
	go func() {
		for {
			select {
			case rpc := <-rpcCh:
				// Verify the command
				req := rpc.Command.(*AppendEntriesRequest)
				if !reflect.DeepEqual(req, &args) {
					t.Fatalf("command mismatch: %#v %#v", *req, args)
				}

				// Artificially slow down the consumer so Transport 2 below will
				// be forced to make use of the pool.
				time.Sleep(5 * time.Millisecond)

				rpc.Respond(&resp, nil)

			case <-time.After(200 * time.Millisecond):
				return
			}
		}
	}()

	// Transport 2 makes outbound request, 3 conn pool
	trans2, err := NewTCPTransportWithLogger("127.0.0.1:0", nil, 3, time.Second, newTestLogger(t))
	if err != nil {
		t.Fatalf("err: %v", err)
	}
	defer trans2.Close()
	var i int
	for i = 0; i < 2; i++ {
		// Create wait group
		wg := &sync.WaitGroup{}
		wg.Add(9)

		appendFunc := func() {
			defer wg.Done()
			var out AppendEntriesResponse
			if err := trans2.AppendEntries("id1", trans1.LocalAddr(), &args, &out); err != nil {
				t.Fatalf("err: %v", err)
			}

			// Verify the response
			if !reflect.DeepEqual(resp, out) {
				t.Fatalf("command mismatch: %#v %#v", resp, out)
			}
		}

		// Try to do parallel appends, should stress the conn pool
<<<<<<< HEAD
		for i := 0; i < 9; i++ {
=======
		for i = 0; i < 5; i++ {
>>>>>>> 9a647f6c
			go appendFunc()
		}

		// Wait for the routines to finish
		wg.Wait()

		// Check the conn pool size
		addr := trans1.LocalAddr()
		if n := len(trans2.connPool[addr]); n != 3 {
			t.Fatalf("Expected 3 pooled conns, but found %d!", n)
		}

		if i == 0 {
			trans2.CloseStreams()
			if len(trans2.connPool[addr]) != 0 {
				t.Fatalf("Expected no pooled conns after closing streams!")
			}
		}
	}
}

func TestNetworkTransport_StartStop(t *testing.T) {
	trans, err := NewTCPTransportWithLogger("127.0.0.1:0", nil, 2, time.Second, newTestLogger(t))
	if err != nil {
		t.Fatalf("err: %v", err)
	}
	trans.Close()
}

func TestNetworkTransport_Heartbeat_FastPath(t *testing.T) {
	// Transport 1 is consumer
	trans1, err := NewTCPTransportWithLogger("127.0.0.1:0", nil, 2, time.Second, newTestLogger(t))
	if err != nil {
		t.Fatalf("err: %v", err)
	}
	defer trans1.Close()

	// Make the RPC request
	args := AppendEntriesRequest{
		Term:   10,
		Leader: []byte("cartman"),
	}
	resp := AppendEntriesResponse{
		Term:    4,
		LastLog: 90,
		Success: true,
	}

	invoked := false
	fastpath := func(rpc RPC) {
		// Verify the command
		req := rpc.Command.(*AppendEntriesRequest)
		if !reflect.DeepEqual(req, &args) {
			t.Fatalf("command mismatch: %#v %#v", *req, args)
		}

		rpc.Respond(&resp, nil)
		invoked = true
	}
	trans1.SetHeartbeatHandler(fastpath)

	// Transport 2 makes outbound request
	trans2, err := NewTCPTransportWithLogger("127.0.0.1:0", nil, 2, time.Second, newTestLogger(t))
	if err != nil {
		t.Fatalf("err: %v", err)
	}
	defer trans2.Close()

	var out AppendEntriesResponse
	if err := trans2.AppendEntries("id1", trans1.LocalAddr(), &args, &out); err != nil {
		t.Fatalf("err: %v", err)
	}

	// Verify the response
	if !reflect.DeepEqual(resp, out) {
		t.Fatalf("command mismatch: %#v %#v", resp, out)
	}

	// Ensure fast-path is used
	if !invoked {
		t.Fatalf("fast-path not used")
	}
}

func TestNetworkTransport_AppendEntries(t *testing.T) {

	for _, useAddrProvider := range []bool{true, false} {
		// Transport 1 is consumer
		trans1, err := makeTransport(t, useAddrProvider, "127.0.0.1:0")
		if err != nil {
			t.Fatalf("err: %v", err)
		}
		defer trans1.Close()
		rpcCh := trans1.Consumer()

		// Make the RPC request
		args := AppendEntriesRequest{
			Term:         10,
			Leader:       []byte("cartman"),
			PrevLogEntry: 100,
			PrevLogTerm:  4,
			Entries: []*Log{
				{
					Index: 101,
					Term:  4,
					Type:  LogNoop,
				},
			},
			LeaderCommitIndex: 90,
		}
		resp := AppendEntriesResponse{
			Term:    4,
			LastLog: 90,
			Success: true,
		}

		// Listen for a request
		go func() {
			select {
			case rpc := <-rpcCh:
				// Verify the command
				req := rpc.Command.(*AppendEntriesRequest)
				if !reflect.DeepEqual(req, &args) {
					t.Fatalf("command mismatch: %#v %#v", *req, args)
				}

				rpc.Respond(&resp, nil)

			case <-time.After(200 * time.Millisecond):
				t.Fatalf("timeout")
			}
		}()

		// Transport 2 makes outbound request
		trans2, err := makeTransport(t, useAddrProvider, string(trans1.LocalAddr()))
		if err != nil {
			t.Fatalf("err: %v", err)
		}
		defer trans2.Close()

		var out AppendEntriesResponse
		if err := trans2.AppendEntries("id1", trans1.LocalAddr(), &args, &out); err != nil {
			t.Fatalf("err: %v", err)
		}

		// Verify the response
		if !reflect.DeepEqual(resp, out) {
			t.Fatalf("command mismatch: %#v %#v", resp, out)
		}

	}
}

func TestNetworkTransport_AppendEntriesPipeline(t *testing.T) {

	for _, useAddrProvider := range []bool{true, false} {
		// Transport 1 is consumer
		trans1, err := makeTransport(t, useAddrProvider, "127.0.0.1:0")
		if err != nil {
			t.Fatalf("err: %v", err)
		}
		defer trans1.Close()
		rpcCh := trans1.Consumer()

		// Make the RPC request
		args := AppendEntriesRequest{
			Term:         10,
			Leader:       []byte("cartman"),
			PrevLogEntry: 100,
			PrevLogTerm:  4,
			Entries: []*Log{
				{
					Index: 101,
					Term:  4,
					Type:  LogNoop,
				},
			},
			LeaderCommitIndex: 90,
		}
		resp := AppendEntriesResponse{
			Term:    4,
			LastLog: 90,
			Success: true,
		}

		// Listen for a request
		go func() {
			for i := 0; i < 10; i++ {
				select {
				case rpc := <-rpcCh:
					// Verify the command
					req := rpc.Command.(*AppendEntriesRequest)
					if !reflect.DeepEqual(req, &args) {
						t.Fatalf("command mismatch: %#v %#v", *req, args)
					}
					rpc.Respond(&resp, nil)

				case <-time.After(200 * time.Millisecond):
					t.Fatalf("timeout")
				}
			}
		}()

		// Transport 2 makes outbound request
		trans2, err := makeTransport(t, useAddrProvider, string(trans1.LocalAddr()))
		if err != nil {
			t.Fatalf("err: %v", err)
		}
		defer trans2.Close()
		pipeline, err := trans2.AppendEntriesPipeline("id1", trans1.LocalAddr())
		if err != nil {
			t.Fatalf("err: %v", err)
		}

		for i := 0; i < 10; i++ {
			out := new(AppendEntriesResponse)
			if _, err := pipeline.AppendEntries(&args, out); err != nil {
				t.Fatalf("err: %v", err)
			}
		}

		respCh := pipeline.Consumer()
		for i := 0; i < 10; i++ {
			select {
			case ready := <-respCh:
				// Verify the response
				if !reflect.DeepEqual(&resp, ready.Response()) {
					t.Fatalf("command mismatch: %#v %#v", &resp, ready.Response())
				}
			case <-time.After(200 * time.Millisecond):
				t.Fatalf("timeout")
			}
		}
		pipeline.Close()

	}
}

func TestNetworkTransport_AppendEntriesPipeline_CloseStreams(t *testing.T) {
	// Transport 1 is consumer
	trans1, err := makeTransport(t, true, "127.0.0.1:0")
	if err != nil {
		t.Fatalf("err: %v", err)
	}
	defer trans1.Close()
	rpcCh := trans1.Consumer()

	// Make the RPC request
	args := AppendEntriesRequest{
		Term:         10,
		Leader:       []byte("cartman"),
		PrevLogEntry: 100,
		PrevLogTerm:  4,
		Entries: []*Log{
			{
				Index: 101,
				Term:  4,
				Type:  LogNoop,
			},
		},
		LeaderCommitIndex: 90,
	}
	resp := AppendEntriesResponse{
		Term:    4,
		LastLog: 90,
		Success: true,
	}

	shutdownCh := make(chan struct{})
	defer close(shutdownCh)

	// Listen for a request
	go func() {
		for {
			select {
			case rpc := <-rpcCh:
				// Verify the command
				req := rpc.Command.(*AppendEntriesRequest)
				if !reflect.DeepEqual(req, &args) {
					t.Fatalf("command mismatch: %#v %#v", *req, args)
				}
				rpc.Respond(&resp, nil)

			case <-shutdownCh:
				return
			}
		}
	}()

	// Transport 2 makes outbound request
	trans2, err := makeTransport(t, true, string(trans1.LocalAddr()))
	if err != nil {
		t.Fatalf("err: %v", err)
	}
	defer trans2.Close()

	for _, cancelStreams := range []bool{true, false} {
		pipeline, err := trans2.AppendEntriesPipeline("id1", trans1.LocalAddr())
		if err != nil {
			t.Fatalf("err: %v", err)
		}

		for i := 0; i < 100; i++ {
			// On the last one, close the streams on the transport one.
			if cancelStreams && i == 10 {
				trans1.CloseStreams()
				time.Sleep(10 * time.Millisecond)
			}

			out := new(AppendEntriesResponse)
			if _, err := pipeline.AppendEntries(&args, out); err != nil {
				break
			}
		}

		var futureErr error
		respCh := pipeline.Consumer()
	OUTER:
		for i := 0; i < 100; i++ {
			select {
			case ready := <-respCh:
				if err := ready.Error(); err != nil {
					futureErr = err
					break OUTER
				}

				// Verify the response
				if !reflect.DeepEqual(&resp, ready.Response()) {
					t.Fatalf("command mismatch: %#v %#v %v", &resp, ready.Response(), ready.Error())
				}
			case <-time.After(200 * time.Millisecond):
				t.Fatalf("timeout when cancel streams is %v", cancelStreams)
			}
		}

		if cancelStreams && futureErr == nil {
			t.Fatalf("expected an error due to the streams being closed")
		} else if !cancelStreams && futureErr != nil {
			t.Fatalf("unexpected error: %v", futureErr)
		}

		pipeline.Close()
	}
}

func TestNetworkTransport_RequestVote(t *testing.T) {

	for _, useAddrProvider := range []bool{true, false} {
		// Transport 1 is consumer
		trans1, err := makeTransport(t, useAddrProvider, "127.0.0.1:0")
		if err != nil {
			t.Fatalf("err: %v", err)
		}
		defer trans1.Close()
		rpcCh := trans1.Consumer()

		// Make the RPC request
		args := RequestVoteRequest{
			Term:         20,
			Candidate:    []byte("butters"),
			LastLogIndex: 100,
			LastLogTerm:  19,
		}
		resp := RequestVoteResponse{
			Term:    100,
			Granted: false,
		}

		// Listen for a request
		go func() {
			select {
			case rpc := <-rpcCh:
				// Verify the command
				req := rpc.Command.(*RequestVoteRequest)
				if !reflect.DeepEqual(req, &args) {
					t.Fatalf("command mismatch: %#v %#v", *req, args)
				}

				rpc.Respond(&resp, nil)

			case <-time.After(200 * time.Millisecond):
				t.Fatalf("timeout")
			}
		}()

		// Transport 2 makes outbound request
		trans2, err := makeTransport(t, useAddrProvider, string(trans1.LocalAddr()))
		if err != nil {
			t.Fatalf("err: %v", err)
		}
		defer trans2.Close()
		var out RequestVoteResponse
		if err := trans2.RequestVote("id1", trans1.LocalAddr(), &args, &out); err != nil {
			t.Fatalf("err: %v", err)
		}

		// Verify the response
		if !reflect.DeepEqual(resp, out) {
			t.Fatalf("command mismatch: %#v %#v", resp, out)
		}

	}
}

func TestNetworkTransport_InstallSnapshot(t *testing.T) {

	for _, useAddrProvider := range []bool{true, false} {
		// Transport 1 is consumer
		trans1, err := makeTransport(t, useAddrProvider, "127.0.0.1:0")
		if err != nil {
			t.Fatalf("err: %v", err)
		}
		defer trans1.Close()
		rpcCh := trans1.Consumer()

		// Make the RPC request
		args := InstallSnapshotRequest{
			Term:         10,
			Leader:       []byte("kyle"),
			LastLogIndex: 100,
			LastLogTerm:  9,
			Peers:        []byte("blah blah"),
			Size:         10,
		}
		resp := InstallSnapshotResponse{
			Term:    10,
			Success: true,
		}

		// Listen for a request
		go func() {
			select {
			case rpc := <-rpcCh:
				// Verify the command
				req := rpc.Command.(*InstallSnapshotRequest)
				if !reflect.DeepEqual(req, &args) {
					t.Fatalf("command mismatch: %#v %#v", *req, args)
				}

				// Try to read the bytes
				buf := make([]byte, 10)
				rpc.Reader.Read(buf)

				// Compare
				if bytes.Compare(buf, []byte("0123456789")) != 0 {
					t.Fatalf("bad buf %v", buf)
				}

				rpc.Respond(&resp, nil)

			case <-time.After(200 * time.Millisecond):
				t.Fatalf("timeout")
			}
		}()

		// Transport 2 makes outbound request
		trans2, err := makeTransport(t, useAddrProvider, string(trans1.LocalAddr()))
		if err != nil {
			t.Fatalf("err: %v", err)
		}
		defer trans2.Close()
		// Create a buffer
		buf := bytes.NewBuffer([]byte("0123456789"))

		var out InstallSnapshotResponse
		if err := trans2.InstallSnapshot("id1", trans1.LocalAddr(), &args, &out, buf); err != nil {
			t.Fatalf("err: %v", err)
		}

		// Verify the response
		if !reflect.DeepEqual(resp, out) {
			t.Fatalf("command mismatch: %#v %#v", resp, out)
		}

	}
}

func TestNetworkTransport_EncodeDecode(t *testing.T) {
	// Transport 1 is consumer
	trans1, err := NewTCPTransportWithLogger("127.0.0.1:0", nil, 2, time.Second, newTestLogger(t))
	if err != nil {
		t.Fatalf("err: %v", err)
	}
	defer trans1.Close()

	local := trans1.LocalAddr()
	enc := trans1.EncodePeer("id1", local)
	dec := trans1.DecodePeer(enc)

	if dec != local {
		t.Fatalf("enc/dec fail: %v %v", dec, local)
	}
}

func TestNetworkTransport_EncodeDecode_AddressProvider(t *testing.T) {
	addressOverride := "127.0.0.1:11111"
	config := &NetworkTransportConfig{MaxPool: 2, Timeout: time.Second, Logger: newTestLogger(t), ServerAddressProvider: &testAddrProvider{addressOverride}}
	trans1, err := NewTCPTransportWithConfig("127.0.0.1:0", nil, config)
	if err != nil {
		t.Fatalf("err: %v", err)
	}
	defer trans1.Close()

	local := trans1.LocalAddr()
	enc := trans1.EncodePeer("id1", local)
	dec := trans1.DecodePeer(enc)

	if dec != ServerAddress(addressOverride) {
		t.Fatalf("enc/dec fail: %v %v", dec, addressOverride)
	}
}

func TestNetworkTransport_PooledConn(t *testing.T) {
	// Transport 1 is consumer
	trans1, err := NewTCPTransportWithLogger("127.0.0.1:0", nil, 2, time.Second, newTestLogger(t))
	if err != nil {
		t.Fatalf("err: %v", err)
	}
	defer trans1.Close()
	rpcCh := trans1.Consumer()

	// Make the RPC request
	args := AppendEntriesRequest{
		Term:         10,
		Leader:       []byte("cartman"),
		PrevLogEntry: 100,
		PrevLogTerm:  4,
		Entries: []*Log{
			{
				Index: 101,
				Term:  4,
				Type:  LogNoop,
			},
		},
		LeaderCommitIndex: 90,
	}
	resp := AppendEntriesResponse{
		Term:    4,
		LastLog: 90,
		Success: true,
	}

	// Listen for a request
	go func() {
		for {
			select {
			case rpc := <-rpcCh:
				// Verify the command
				req := rpc.Command.(*AppendEntriesRequest)
				if !reflect.DeepEqual(req, &args) {
					t.Fatalf("command mismatch: %#v %#v", *req, args)
				}
				rpc.Respond(&resp, nil)

			case <-time.After(200 * time.Millisecond):
				return
			}
		}
	}()

	// Transport 2 makes outbound request, 3 conn pool
	trans2, err := NewTCPTransportWithLogger("127.0.0.1:0", nil, 3, time.Second, newTestLogger(t))
	if err != nil {
		t.Fatalf("err: %v", err)
	}
	defer trans2.Close()

	// Create wait group
	wg := &sync.WaitGroup{}
	wg.Add(5)

	appendFunc := func() {
		defer wg.Done()
		var out AppendEntriesResponse
		if err := trans2.AppendEntries("id1", trans1.LocalAddr(), &args, &out); err != nil {
			t.Fatalf("err: %v", err)
		}

		// Verify the response
		if !reflect.DeepEqual(resp, out) {
			t.Fatalf("command mismatch: %#v %#v", resp, out)
		}
	}

	// Try to do parallel appends, should stress the conn pool
	for i := 0; i < 5; i++ {
		go appendFunc()
	}

	// Wait for the routines to finish
	wg.Wait()

	// Check the conn pool size
	addr := trans1.LocalAddr()
	if len(trans2.connPool[addr]) != 3 {
		t.Fatalf("Expected 3 pooled conns!")
	}
}

func makeTransport(t *testing.T, useAddrProvider bool, addressOverride string) (*NetworkTransport, error) {
	if useAddrProvider {
		config := &NetworkTransportConfig{MaxPool: 2, Timeout: time.Second, Logger: newTestLogger(t), ServerAddressProvider: &testAddrProvider{addressOverride}}
		return NewTCPTransportWithConfig("127.0.0.1:0", nil, config)
	}
	return NewTCPTransportWithLogger("127.0.0.1:0", nil, 2, time.Second, newTestLogger(t))
}

type testCountingWriter struct {
	t        *testing.T
	numCalls *int32
}

func (tw testCountingWriter) Write(p []byte) (n int, err error) {
	atomic.AddInt32(tw.numCalls, 1)
	if !strings.Contains(string(p), "failed to accept connection") {
		tw.t.Error("did not receive expected log message")
	}
	tw.t.Log("countingWriter:", string(p))
	return len(p), nil
}

type testCountingStreamLayer struct {
	numCalls *int32
}

func (sl testCountingStreamLayer) Accept() (net.Conn, error) {
	*sl.numCalls++
	return nil, fmt.Errorf("intentional error in test")
}

func (sl testCountingStreamLayer) Close() error {
	return nil
}

func (sl testCountingStreamLayer) Addr() net.Addr {
	panic("not needed")
}

func (sl testCountingStreamLayer) Dial(address ServerAddress, timeout time.Duration) (net.Conn, error) {
	return nil, fmt.Errorf("not needed")
}

// TestNetworkTransport_ListenBackoff tests that Accept() errors in NetworkTransport#listen()
// do not result in a tight loop and spam the log. We verify this here by counting the number
// of calls against Accept() and the logger
func TestNetworkTransport_ListenBackoff(t *testing.T) {

	// testTime is the amount of time we will allow NetworkTransport#listen() to run
	// This needs to be long enough that to verify that maxDelay is in force,
	// but not so long as to be obnoxious when running the test suite.
	const testTime = 4 * time.Second

	var numAccepts int32
	var numLogs int32
	countingWriter := testCountingWriter{t, &numLogs}
	countingLogger := hclog.New(&hclog.LoggerOptions{
		Name:   "test",
		Output: countingWriter,
		Level:  hclog.DefaultLevel,
	})
	transport := NetworkTransport{
		logger:     countingLogger,
		stream:     testCountingStreamLayer{&numAccepts},
		shutdownCh: make(chan struct{}),
	}

	go transport.listen()

	// sleep (+yield) for testTime seconds before asking the accept loop to shut down
	time.Sleep(testTime)
	transport.Close()

	// Verify that the method exited (but without block this test)
	// maxDelay == 1s, so we will give the routine 1.25s to loop around and shut down.
	select {
	case <-transport.shutdownCh:
	case <-time.After(1250 * time.Millisecond):
		t.Error("timed out waiting for NetworkTransport to shut down")
	}
	require.True(t, transport.shutdown)

	// In testTime==4s, we expect to loop approximately 12 times
	// with the following delays (in ms):
	//   0+5+10+20+40+80+160+320+640+1000+1000+1000 == 4275 ms
	// Too few calls suggests that the minDelay is not in force; too many calls suggests that the
	// maxDelay is not in force or that the back-off isn't working at all.
	// We'll leave a little flex; the important thing here is the asymptotic behavior.
	// If the minDelay or maxDelay in NetworkTransport#listen() are modified, this test may fail
	// and need to be adjusted.
	require.True(t, numAccepts > 10)
	require.True(t, numAccepts < 13)
	require.True(t, numLogs > 10)
	require.True(t, numLogs < 13)
}<|MERGE_RESOLUTION|>--- conflicted
+++ resolved
@@ -101,11 +101,7 @@
 		}
 
 		// Try to do parallel appends, should stress the conn pool
-<<<<<<< HEAD
-		for i := 0; i < 9; i++ {
-=======
-		for i = 0; i < 5; i++ {
->>>>>>> 9a647f6c
+		for j := 0; j < 9; j++ {
 			go appendFunc()
 		}
 
